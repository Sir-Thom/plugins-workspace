<<<<<<< HEAD
![plugin-websocket](https://github.com/tauri-apps/plugins-workspace/raw/v2/plugins/websocket/banner.png)
=======
![plugin-websocket](https://github.com/tauri-apps/plugins-workspace/raw/v1/plugins/websocket/banner.png)
>>>>>>> 8c9ff2a2

Expose a WebSocket server to your Tauri frontend.

## Install

_This plugin requires a Rust version of at least **1.70**_

There are three general methods of installation that we can recommend.

1. Use crates.io and npm (easiest, and requires you to trust that our publishing pipeline worked)
2. Pull sources directly from Github using git tags / revision hashes (most secure)
3. Git submodule install this repo in your tauri project and then use file protocol to ingest the source (most secure, but inconvenient to use)

Install the Core plugin by adding the following to your `Cargo.toml` file:

`src-tauri/Cargo.toml`

```toml
[dependencies]
tauri-plugin-websocket = "2.0.0-alpha"
# alternatively with Git:
tauri-plugin-websocket = { git = "https://github.com/tauri-apps/plugins-workspace", branch = "v2" }
```

You can install the JavaScript Guest bindings using your preferred JavaScript package manager:

> Note: Since most JavaScript package managers are unable to install packages from git monorepos we provide read-only mirrors of each plugin. This makes installation option 2 more ergonomic to use.

```sh
<<<<<<< HEAD
pnpm add @tauri-apps/plugin-websocket
# or
npm add @tauri-apps/plugin-websocket
# or
yarn add @tauri-apps/plugin-websocket

# alternatively with Git:
pnpm add https://github.com/tauri-apps/tauri-plugin-websocket#v2
# or
npm add https://github.com/tauri-apps/tauri-plugin-websocket#v2
# or
yarn add https://github.com/tauri-apps/tauri-plugin-websocket#v2
=======
pnpm add https://github.com/tauri-apps/tauri-plugin-websocket#v1
# or
npm add https://github.com/tauri-apps/tauri-plugin-websocket#v1
# or
yarn add https://github.com/tauri-apps/tauri-plugin-websocket#v1
>>>>>>> 8c9ff2a2
```

## Usage

First you need to register the core plugin with Tauri:

`src-tauri/src/main.rs`

```rust
fn main() {
    tauri::Builder::default()
        .plugin(tauri_plugin_websocket::init())
        .run(tauri::generate_context!())
        .expect("error while running tauri application");
}
```

Afterwards all the plugin's APIs are available through the JavaScript guest bindings:

```javascript
<<<<<<< HEAD
import WebSocket from "@tauri-apps/plugin-websocket";
=======
import WebSocket from "tauri-plugin-websocket-api";
>>>>>>> 8c9ff2a2

const ws = await WebSocket.connect("wss://example.com");

await ws.send("Hello World");

await ws.disconnect();
```

## Contributing

PRs accepted. Please make sure to read the Contributing Guide before making a pull request.

## Partners

<table>
  <tbody>
    <tr>
      <td align="center" valign="middle">
        <a href="https://crabnebula.dev" target="_blank">
          <img src="https://github.com/tauri-apps/plugins-workspace/raw/v1/.github/sponsors/crabnebula.svg" alt="CrabNebula" width="283">
        </a>
      </td>
    </tr>
  </tbody>
</table>

For the complete list of sponsors please visit our [website](https://tauri.app#sponsors) and [Open Collective](https://opencollective.com/tauri).

## License

Code: (c) 2015 - Present - The Tauri Programme within The Commons Conservancy.

MIT or MIT/Apache 2.0 where applicable.<|MERGE_RESOLUTION|>--- conflicted
+++ resolved
@@ -1,8 +1,4 @@
-<<<<<<< HEAD
 ![plugin-websocket](https://github.com/tauri-apps/plugins-workspace/raw/v2/plugins/websocket/banner.png)
-=======
-![plugin-websocket](https://github.com/tauri-apps/plugins-workspace/raw/v1/plugins/websocket/banner.png)
->>>>>>> 8c9ff2a2
 
 Expose a WebSocket server to your Tauri frontend.
 
@@ -32,7 +28,6 @@
 > Note: Since most JavaScript package managers are unable to install packages from git monorepos we provide read-only mirrors of each plugin. This makes installation option 2 more ergonomic to use.
 
 ```sh
-<<<<<<< HEAD
 pnpm add @tauri-apps/plugin-websocket
 # or
 npm add @tauri-apps/plugin-websocket
@@ -45,13 +40,6 @@
 npm add https://github.com/tauri-apps/tauri-plugin-websocket#v2
 # or
 yarn add https://github.com/tauri-apps/tauri-plugin-websocket#v2
-=======
-pnpm add https://github.com/tauri-apps/tauri-plugin-websocket#v1
-# or
-npm add https://github.com/tauri-apps/tauri-plugin-websocket#v1
-# or
-yarn add https://github.com/tauri-apps/tauri-plugin-websocket#v1
->>>>>>> 8c9ff2a2
 ```
 
 ## Usage
@@ -72,11 +60,7 @@
 Afterwards all the plugin's APIs are available through the JavaScript guest bindings:
 
 ```javascript
-<<<<<<< HEAD
 import WebSocket from "@tauri-apps/plugin-websocket";
-=======
-import WebSocket from "tauri-plugin-websocket-api";
->>>>>>> 8c9ff2a2
 
 const ws = await WebSocket.connect("wss://example.com");
 
@@ -96,7 +80,7 @@
     <tr>
       <td align="center" valign="middle">
         <a href="https://crabnebula.dev" target="_blank">
-          <img src="https://github.com/tauri-apps/plugins-workspace/raw/v1/.github/sponsors/crabnebula.svg" alt="CrabNebula" width="283">
+          <img src="https://github.com/tauri-apps/plugins-workspace/raw/v2/.github/sponsors/crabnebula.svg" alt="CrabNebula" width="283">
         </a>
       </td>
     </tr>
