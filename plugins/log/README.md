![plugin-log](banner.png)

Configurable logging for your Tauri app.

## Install

_This plugin requires a Rust version of at least **1.64**_

There are three general methods of installation that we can recommend.

1. Use crates.io and npm (easiest, and requires you to trust that our publishing pipeline worked)
2. Pull sources directly from Github using git tags / revision hashes (most secure)
3. Git submodule install this repo in your tauri project and then use file protocol to ingest the source (most secure, but inconvenient to use)

Install the Core plugin by adding the following to your `Cargo.toml` file:

`src-tauri/Cargo.toml`

```toml
[dependencies]
<<<<<<< HEAD
tauri-plugin-log = { git = "https://github.com/tauri-apps/plugins-workspace", branch = "next" }
=======
tauri-plugin-log = { git = "https://github.com/tauri-apps/plugins-workspace", branch = "v1" }
>>>>>>> dce0f02b
```

You can install the JavaScript Guest bindings using your preferred JavaScript package manager:

> Note: Since most JavaScript package managers are unable to install packages from git monorepos we provide read-only mirrors of each plugin. This makes installation option 2 more ergonomic to use.

```sh
pnpm add https://github.com/tauri-apps/tauri-plugin-log#next
# or
npm add https://github.com/tauri-apps/tauri-plugin-log#next
# or
yarn add https://github.com/tauri-apps/tauri-plugin-log#next
```

## Usage

First you need to register the core plugin with Tauri:

`src-tauri/src/main.rs`

```rust
use tauri_plugin_log::{LogTarget};

fn main() {
    tauri::Builder::default()
        .plugin(tauri_plugin_log::Builder::default().targets([
            LogTarget::LogDir,
            LogTarget::Stdout,
            LogTarget::Webview,
        ]).build())
        .run(tauri::generate_context!())
        .expect("error while running tauri application");
}
```

Afterwards all the plugin's APIs are available through the JavaScript guest bindings:

```javascript
import { trace, info, error, attachConsole } from 'tauri-plugin-log-api';

// with LogTarget::Webview enabled this function will print logs to the browser console
const detach = await attachConsole();

trace('Trace');
info('Info');
error('Error');

// detach the browser console from the log stream
detach();
```

To log from rust code, add the log crate to your `Cargo.toml`:

```toml
[dependencies]
log = "^0.4"
```

Now, you can use the macros provided by the log crate to log messages from your backend. See the [docs](https://docs.rs/log/latest) for more details.

## Contributing

PRs accepted. Please make sure to read the Contributing Guide before making a pull request.

## License

Code: (c) 2015 - Present - The Tauri Programme within The Commons Conservancy.

MIT or MIT/Apache 2.0 where applicable.<|MERGE_RESOLUTION|>--- conflicted
+++ resolved
@@ -18,11 +18,7 @@
 
 ```toml
 [dependencies]
-<<<<<<< HEAD
-tauri-plugin-log = { git = "https://github.com/tauri-apps/plugins-workspace", branch = "next" }
-=======
-tauri-plugin-log = { git = "https://github.com/tauri-apps/plugins-workspace", branch = "v1" }
->>>>>>> dce0f02b
+tauri-plugin-log = { git = "https://github.com/tauri-apps/plugins-workspace", branch = "v2" }
 ```
 
 You can install the JavaScript Guest bindings using your preferred JavaScript package manager:
@@ -30,11 +26,11 @@
 > Note: Since most JavaScript package managers are unable to install packages from git monorepos we provide read-only mirrors of each plugin. This makes installation option 2 more ergonomic to use.
 
 ```sh
-pnpm add https://github.com/tauri-apps/tauri-plugin-log#next
+pnpm add https://github.com/tauri-apps/tauri-plugin-log#v2
 # or
-npm add https://github.com/tauri-apps/tauri-plugin-log#next
+npm add https://github.com/tauri-apps/tauri-plugin-log#v2
 # or
-yarn add https://github.com/tauri-apps/tauri-plugin-log#next
+yarn add https://github.com/tauri-apps/tauri-plugin-log#v2
 ```
 
 ## Usage
@@ -61,14 +57,14 @@
 Afterwards all the plugin's APIs are available through the JavaScript guest bindings:
 
 ```javascript
-import { trace, info, error, attachConsole } from 'tauri-plugin-log-api';
+import { trace, info, error, attachConsole } from "tauri-plugin-log-api";
 
 // with LogTarget::Webview enabled this function will print logs to the browser console
 const detach = await attachConsole();
 
-trace('Trace');
-info('Info');
-error('Error');
+trace("Trace");
+info("Info");
+error("Error");
 
 // detach the browser console from the log stream
 detach();
